--- conflicted
+++ resolved
@@ -197,8 +197,6 @@
         if not csrf_nonce:
             return
 
-<<<<<<< HEAD
-=======
         # Get CSRF token.
         async with aiohttp.request(
             method="get",
@@ -214,7 +212,6 @@
             return None
 
         csrf_nonce = csrf_nonce.group(0)
->>>>>>> 33456cbb
         json = {"challenge_id": int(challenge_id), "submission": flag}
         async with aiohttp.request(
             method="post",
@@ -304,12 +301,7 @@
             # Loop through the challenges and get information about each challenge by
             # requesting the `/api/v1/challenges/{challenge_id}` endpoint.
             for chal in data.data:
-<<<<<<< HEAD
-                # UoF24 fix: Skip hidden challenges
-                if chal.type.lower() == "hidden":
-=======
                 if chal.type == ChallengeType.hidden:
->>>>>>> 33456cbb
                     continue
 
                 challenge = await cls.get_challenge(ctx, str(chal.id))
