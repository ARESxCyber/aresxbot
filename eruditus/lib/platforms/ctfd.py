import io
import logging
import re
from datetime import datetime
from enum import Enum
from typing import AsyncIterator

import aiohttp
from bs4 import BeautifulSoup

from config import USER_AGENT
from lib.platforms.abc import (
    Challenge,
    ChallengeHint,
    ChallengeSolver,
    Optional,
    PlatformABC,
    PlatformCTX,
    RegistrationStatus,
    Retries,
    Session,
    SubmittedFlag,
    SubmittedFlagState,
    Team,
    TeamScoreHistory,
)
from lib.util import deserialize_response, is_empty_string
from lib.validators.ctfd import (
    ChallengeResponse,
    ChallengesResponse,
    HintResponse,
    MessageResponse,
    ScoreboardResponse,
    SolvesResponse,
    StandingsResponse,
    SubmissionResponse,
    UnlockResponse,
    UserResponse,
)

_log = logging.getLogger("discord.eruditus.ctfd")
<<<<<<< HEAD
=======


async def fetch_csrf_token(ctx: PlatformCTX) -> Optional[str]:
    """Fetch the CSRF token from CTFd

    Args:
        ctx: Platform context

    Returns:
        Optional string: CSRF token
    """
    async with aiohttp.request(
        method="get", url=f"{ctx.url_stripped}/challenges", cookies=ctx.session.cookies
    ) as response:
        r = re.search('(?<=csrfNonce\': ")[A-Fa-f0-9]+(?=")', await response.text())
        if not r:
            return None

        return r.group(0)
>>>>>>> 6fe8df91


class ChallengeType(str, Enum):
    dynamic = "dynamic"
    hidden = "hidden"
    standard = "standard"


async def fetch_csrf_token(ctx: PlatformCTX) -> Optional[str]:
    """Fetch the CSRF token from CTFd

    Args:
        ctx: Platform context

    Returns:
        Optional string: CSRF token
    """
    async with aiohttp.request(
        method="get", url=f"{ctx.url_stripped}/challenges", cookies=ctx.session.cookies
    ) as response:
        r = re.search('(?<=csrfNonce\': ")[A-Fa-f0-9]+(?=")', await response.text())
        if not r:
            return None

        return r.group(0)


class CTFd(PlatformABC):
    name = "CTFd"

    @classmethod
    async def match_platform(cls, ctx: PlatformCTX) -> bool:
        """Check whether a website is using the CTFd framework.

        Args:
            ctx: Platform context.

        Returns:
            True if the platform is using CTFd, else False.

        Raises:
            aiohttp.ClientError: if something goes wrong while communicating with the
                platform.
        """
        async with aiohttp.request(
            method="get",
            url=f"{ctx.url_stripped}/plugins/challenges/assets/view.js",
            headers={"User-Agent": USER_AGENT()},
        ) as response:
            return "CTFd" in await response.text()

    @classmethod
    async def login(cls, ctx: PlatformCTX) -> Optional[Session]:
        """Login to the CTFd platform.

        Args:
            ctx: Platform context.

        Returns:
            A session object
        """
        if ctx.session and len(ctx.session.cookies) > 0:
            return ctx.session

        ctfd_base_url = ctx.url_stripped

        # Get the nonce.
        async with aiohttp.request(
            method="get",
            url=f"{ctfd_base_url}/login",
            headers={"User-Agent": USER_AGENT()},
        ) as response:
            cookies = {cookie.key: cookie.value for cookie in response.cookies.values()}
            nonce = BeautifulSoup(await response.text(), "html.parser").find(
                "input", {"id": "nonce"}
            )

            if nonce is None:
                return None
            nonce = nonce["value"]

        # Login to CTFd.
        data = {
            "name": ctx.args.get("username"),
            "password": ctx.args.get("password"),
            "_submit": "Submit",
            "nonce": nonce,
        }

        async with aiohttp.request(
            method="post",
            url=f"{ctfd_base_url}/login",
            data=data,
            cookies=cookies,
            headers={"User-Agent": USER_AGENT()},
            allow_redirects=False,
        ) as response:
            cookies = {cookie.key: cookie.value for cookie in response.cookies.values()}

            ctx.session = Session(cookies=cookies)
            return ctx.session

    @classmethod
    async def fetch(cls, ctx: PlatformCTX, url: str) -> Optional[io.BytesIO]:
        """Fetch a URL endpoint from the CTFd platform and return its response.

        Args:
            ctx: Platform context.
            url: The URL to fetch.

        Returns:
            A file-like object for reading the response data.
        """
        if not await ctx.login(cls.login):
            return None

        if not url.startswith(ctx.base_url):
            return None

        async with aiohttp.request(
            method="get",
            url=url,
            cookies=ctx.session.cookies,
            headers={"User-Agent": USER_AGENT()},
            allow_redirects=False,
        ) as response:
            if response.status != 200:
                return None
            try:
                content = await response.read()
            except aiohttp.ClientError:
                return None
            return io.BytesIO(content)

    @classmethod
    async def submit_flag(
        cls, ctx: PlatformCTX, challenge_id: str, flag: str
    ) -> Optional[SubmittedFlag]:
        """Attempt to submit the flag into the CTFd platform and check if we got first
        blood in case it succeeds.

        Args:
            ctx: Platform context.
            challenge_id: Challenge ID.
            flag: Flag to submit.

        Returns:
            A SubmittedFlag object containing the status message and a boolean
            indicating if we got first blood.
        """
        if not await ctx.login(cls.login):
            return

        ctfd_base_url = ctx.url_stripped
        csrf_nonce = await fetch_csrf_token(ctx)
        if not csrf_nonce:
            return

        # Get CSRF token.
        async with aiohttp.request(
            method="get",
            url=f"{ctfd_base_url}/challenges",
            cookies=ctx.session.cookies,
            headers={"User-Agent": USER_AGENT()},
        ) as response:
            csrf_nonce = re.search(
                '(?<=csrfNonce\': ")[A-Fa-f0-9]+(?=")', await response.text()
            )

        if csrf_nonce is None:
            return None

        csrf_nonce = csrf_nonce.group(0)
        json = {"challenge_id": int(challenge_id), "submission": flag}
        async with aiohttp.request(
            method="post",
            url=f"{ctfd_base_url}/api/v1/challenges/attempt",
            json=json,
            cookies=ctx.session.cookies,
            headers={"CSRF-Token": csrf_nonce, "User-Agent": USER_AGENT()},
        ) as response:
            # Validate and deserialize response
            data = await deserialize_response(response, model=SubmissionResponse)
            if not data:
                return

            # Parse the number of retries left (for challenges with limited attempts).
            matched = re.match(
                r"Incorrect. You have (?P<tries>\d+) tries remaining.",
                data.data.message,
            )
            tries_left = int(matched.group("tries")) if matched is not None else None

            # Parse the flag state.
            rules: dict[str, SubmittedFlagState] = {
                "paused": SubmittedFlagState.CTF_PAUSED,
                "ratelimited": SubmittedFlagState.RATE_LIMITED,
                "incorrect": SubmittedFlagState.INCORRECT,
                "correct": SubmittedFlagState.CORRECT,
                "already_solved": SubmittedFlagState.ALREADY_SUBMITTED,
            }
            state = rules.get(data.data.status.lower(), SubmittedFlagState.UNKNOWN)

            # Build the result.
            result = SubmittedFlag(
                state=state,
                retries=Retries(left=tries_left) if tries_left is not None else None,
            )

            # Update `is_first_blood` if state is correct.
            await result.update_first_blood(
                ctx,
                cls.pull_challenge_solvers,
                cls.get_challenge,
                challenge_id,
                await cls.get_me(ctx),
            )
            return result

    @classmethod
    async def pull_challenges(cls, ctx: PlatformCTX) -> AsyncIterator[Challenge]:
        """Pull new challenges from the CTFd platform.

        Args:
            ctx: Platform context.

        Yields:
            A dictionary representing information about the challenge.
        """
        if not await ctx.login(cls.login):
            return

        # Get challenges.
        async with aiohttp.request(
            method="get",
            url=f"{ctx.url_stripped}/api/v1/challenges",
            cookies=ctx.session.cookies,
            headers={"User-Agent": USER_AGENT()},
            allow_redirects=False,
        ) as response:
            # If there's a message instead of challenges
            msg_response = await deserialize_response(
                response, model=MessageResponse, suppress_warnings=True
            )
            if msg_response:
                _log.warning(
                    'Suppressing challenge getter warnings because of the "%s"',
                    msg_response.message,
                )

            # Validate and deserialize response
            data = await deserialize_response(
                response,
                model=ChallengesResponse,
                suppress_warnings=msg_response is not None,
            )
            if not data:
                return

            # Loop through the challenges and get information about each challenge by
            # requesting the `/api/v1/challenges/{challenge_id}` endpoint.
            for chal in data.data:
                if chal.type == ChallengeType.hidden:
                    continue

                challenge = await cls.get_challenge(ctx, str(chal.id))
                if challenge is None:
                    continue

                yield challenge

    @classmethod
    async def pull_scoreboard(
        cls, ctx: PlatformCTX, max_entries_count: int = 20
    ) -> AsyncIterator[Team]:
        """Get scoreboard from the CTFd platform.

        Args:
            ctx: Platform context.
            max_entries_count: Max entries count

        Returns:
            A list of teams sorted by rank in descending order.
        """
        if not await ctx.login(cls.login):
            return

        async with aiohttp.request(
            method="get",
            url=f"{ctx.url_stripped}/api/v1/scoreboard",
            cookies=ctx.session.cookies,
            headers={"User-Agent": USER_AGENT()},
            allow_redirects=False,
        ) as response:
            # Validate and deserialize response
            data = await deserialize_response(response, model=ScoreboardResponse)
            if not data:
                return

            for team in data.data[:max_entries_count]:
                yield team.convert()

    @classmethod
    async def pull_scoreboard_datapoints(
        cls, ctx: PlatformCTX, count: int = 10
    ) -> Optional[list[TeamScoreHistory]]:
        """Get scoreboard data points for the top teams.

        Args:
            ctx: Platform context.
            count: Number of teams to fetch.

        Returns:
            A list where each element is a struct containing:
                - The team name (used as the label in the graph).
                - The timestamps of each solve (as `datetime` objects, these will fill
                  the x axis).
                - The change in the number of points (these will add to form the y axis
                  values).
        """
        if not await ctx.login(cls.login):
            return

        me = await cls.get_me(ctx)

        async with aiohttp.request(
            method="get",
            url=f"{ctx.url_stripped}/api/v1/scoreboard/top/{count}",
            cookies=ctx.session.cookies,
            headers={"User-Agent": USER_AGENT()},
            allow_redirects=False,
        ) as response:
            # Validate and deserialize response
            data = await deserialize_response(response, model=StandingsResponse)
            if not data or not data.data:
                return

            graphs: list[TeamScoreHistory] = []

            for standing in data.data.values():
                item = TeamScoreHistory(
                    name=standing.name,
                    is_me=standing.name == me.name if me is not None else False,
                )

                score = 0
                for solve in standing.solves:
                    score += solve.value

                    item.history.append(
                        TeamScoreHistory.HistoryItem(
                            time=datetime.strptime(solve.date, "%Y-%m-%dT%H:%M:%S.%fZ"),
                            score=score,
                        )
                    )

                graphs.append(item)

            return graphs[:count]

    @classmethod
    async def register(cls, ctx: PlatformCTX) -> RegistrationStatus:
        """Registers an account in the CTFd platform.

        Args:
            ctx: Platform context.

        Returns:
            A dictionary containing either a "success" or "error" key with an
            explanatory message.
        """
        # Assert registration data
        if any(
            is_empty_string(ctx.args.get(value))
            for value in ("username", "email", "password")
        ):
            return RegistrationStatus(
                success=False, message="Not enough values in context"
            )

        # Get the nonce.
        async with aiohttp.request(
            method="get",
            url=f"{ctx.url_stripped}/register",
            headers={"User-Agent": USER_AGENT()},
        ) as response:
            if response.status != 200:
                return RegistrationStatus(
                    success=False, message="Registration might be closed"
                )

            cookies = {cookie.key: cookie.value for cookie in response.cookies.values()}
            nonce = BeautifulSoup(await response.text(), "html.parser").find(
                "input", {"id": "nonce"}
            )["value"]

        async with aiohttp.request(
            method="post",
            url=f"{ctx.url_stripped}/register",
            data={
                "name": ctx.args.get("username"),
                "email": ctx.args.get("email"),
                "password": ctx.args.get("password"),
                "nonce": nonce,
                "_submit": "Submit",
            },
            cookies=cookies,
            headers={"User-Agent": USER_AGENT()},
            allow_redirects=False,
        ) as response:
            if response.status == 200:
                # User/Email already taken.
                errors = []
                for error in BeautifulSoup(
                    await response.text(), "html.parser"
                ).findAll("div", {"role": "alert"}):
                    if error.span:
                        errors.append(error.span.text)

                return RegistrationStatus(
                    success=False, message="\n".join(errors or ["Registration failure"])
                )

            if response.status != 302:
                # Other errors occurred.
                return RegistrationStatus(success=False, message="Registration failure")

            # Registration successful, we proceed to create a team.
            # First, get the nonce.
            async with aiohttp.request(
                method="get",
                url=f"{ctx.url_stripped}/teams/new",
                cookies=cookies,
                headers={"User-Agent": USER_AGENT()},
            ) as teams_resp:
                nonce = BeautifulSoup(await teams_resp.text(), "html.parser").find(
                    "input", {"id": "nonce"}
                )["value"]

            async with aiohttp.request(
                method="post",
                url=f"{ctx.url_stripped}/teams/new",
                data={
                    "name": ctx.args.get("username"),
                    "password": ctx.args.get("password"),
                    "_submit": "Create",
                    "nonce": nonce,
                },
                cookies=cookies,
                headers={"User-Agent": USER_AGENT()},
                allow_redirects=False,
            ) as teams_resp:
                if teams_resp.status == 200:
                    # Team name was already taken.
                    errors = []
                    for error in BeautifulSoup(
                        await teams_resp.text(), "html.parser"
                    ).findAll("div", {"role": "alert"}):
                        if error.span:
                            errors.append(error.span.text)

                    return RegistrationStatus(
                        success=False,
                        message="\n".join(errors or ["Team name already taken"]),
                    )

                elif teams_resp.status != 302:
                    # Other errors occurred.
                    return RegistrationStatus(
                        success=False, message="Couldn't create a team"
                    )

                return RegistrationStatus(success=True)

    @classmethod
    async def pull_challenge_solvers(
        cls, ctx: PlatformCTX, challenge_id: str, limit: int = 10
    ) -> AsyncIterator[ChallengeSolver]:
        if not await ctx.login(cls.login):
            return

        async with aiohttp.request(
            method="get",
            url=f"{ctx.base_url}/api/v1/challenges/{challenge_id}/solves",
            cookies=ctx.session.cookies,
            headers={"User-Agent": USER_AGENT()},
            allow_redirects=False,
        ) as response:
            # Validate and deserialize response
            data = await deserialize_response(response, model=SolvesResponse)
            if not data:
                return

            for solver in data.data[: limit if limit != 0 else len(data.data)]:
                yield solver.convert()

    @classmethod
    async def get_challenge(
        cls, ctx: PlatformCTX, challenge_id: str
    ) -> Optional[Challenge]:
        """Get a challenge by its ID.

        Args:
            ctx: Platform context.
            challenge_id: Numerical challenge ID.

        Returns:
            Parsed challenge.
        """
        if not await ctx.login(cls.login):
            return None

        async with aiohttp.request(
            method="get",
            url=f"{ctx.base_url}/api/v1/challenges/{challenge_id}",
            cookies=ctx.session.cookies,
            headers={"User-Agent": USER_AGENT()},
            allow_redirects=False,
        ) as response:
            # Validate and deserialize response
            data = await deserialize_response(response, model=ChallengeResponse)
            if not data:
                return

            return data.data.convert(ctx.url_stripped)

    @classmethod
    async def get_hint(cls, ctx: PlatformCTX, hint_id: str) -> Optional[ChallengeHint]:
        """Get a challenge hint by its ID.

        Args:
            ctx: Platform context
            hint_id: Hint identifier

        Returns:
            Parsed hint.
        """
        if not await ctx.login(cls.login):
            return None

        async with aiohttp.request(
            method="get",
            url=f"{ctx.base_url}/api/v1/hints/{hint_id}",
            cookies=ctx.session.cookies,
            allow_redirects=False,
        ) as response:
            # Validate and deserialize response
            data = await deserialize_response(response, model=HintResponse)
            if not data:
                return None

            return data.data.convert()

    @classmethod
    async def unlock_hint(cls, ctx: PlatformCTX, hint_id: str) -> bool:
        """Unlock a challenge hint by its ID

        Args:
            ctx: Platform context
            hint_id: Hint identifier

        Returns:
            True if unlocked
        """
        if not await ctx.login(cls.login):
            return False

        async with aiohttp.request(
            method="post",
            url=f"{ctx.base_url}/api/v1/unlocks",
            cookies=ctx.session.cookies,
            allow_redirects=False,
            data={"target": int(hint_id), "type": "hints"},
            headers={"CSRF-Token": await fetch_csrf_token(ctx)},
        ) as response:
            data = await deserialize_response(response, model=UnlockResponse)

            # We don't really care what it says, as long as it returns success: true
            return data is not None

    @classmethod
    async def get_me(cls, ctx: PlatformCTX) -> Optional[Team]:
        """Get our team info.

        Args:
            ctx: Platform context.

        Returns:
            Parsed team info.
        """
        if not await ctx.login(cls.login):
            return None

        async with aiohttp.request(
            method="get",
            url=f"{ctx.base_url}/api/v1/teams/me",
            cookies=ctx.session.cookies,
            headers={"User-Agent": USER_AGENT()},
            allow_redirects=False,
        ) as response:
            # Validate and deserialize response
            data = await deserialize_response(response, model=UserResponse)
            if not data:
                return

            return data.data.convert()<|MERGE_RESOLUTION|>--- conflicted
+++ resolved
@@ -39,8 +39,6 @@
 )
 
 _log = logging.getLogger("discord.eruditus.ctfd")
-<<<<<<< HEAD
-=======
 
 
 async def fetch_csrf_token(ctx: PlatformCTX) -> Optional[str]:
@@ -60,32 +58,12 @@
             return None
 
         return r.group(0)
->>>>>>> 6fe8df91
 
 
 class ChallengeType(str, Enum):
     dynamic = "dynamic"
     hidden = "hidden"
     standard = "standard"
-
-
-async def fetch_csrf_token(ctx: PlatformCTX) -> Optional[str]:
-    """Fetch the CSRF token from CTFd
-
-    Args:
-        ctx: Platform context
-
-    Returns:
-        Optional string: CSRF token
-    """
-    async with aiohttp.request(
-        method="get", url=f"{ctx.url_stripped}/challenges", cookies=ctx.session.cookies
-    ) as response:
-        r = re.search('(?<=csrfNonce\': ")[A-Fa-f0-9]+(?=")', await response.text())
-        if not r:
-            return None
-
-        return r.group(0)
 
 
 class CTFd(PlatformABC):
